import {MDataExtractor} from "./mdata-extractors";

export enum CustomSortGroupType {
	Outsiders, // Not belonging to any of other groups
	MatchAll, // like a wildard *, used in connection with foldersOnly or filesOnly. The difference between the MatchAll and Outsiders is
	ExactName,                           // ... that MatchAll captures the item (folder, note) and prevents further matching against other rules
	ExactPrefix,						  // ... while the Outsiders captures items which didn't match any of other defined groups
	ExactSuffix,
	ExactHeadAndTail, // Like W...n or Un...ed, which is shorter variant of typing the entire title
	HasMetadataField,  // Notes (or folder's notes) containing a specific metadata field
	BookmarkedOnly,
	HasIcon
}

export enum CustomSortOrder {
	alphabetical = 1,  // = 1 to allow: if (customSortOrder) { ...
	alphabeticalWithFileExt,
	trueAlphabetical,
	trueAlphabeticalWithFileExt,
	alphabeticalReverse,
	alphabeticalReverseWithFileExt,
	trueAlphabeticalReverse,
	trueAlphabeticalReverseWithFileExt,
	byModifiedTime,   // New to old
	byModifiedTimeAdvanced,
	byModifiedTimeAdvancedRecursive,
	byModifiedTimeReverse,  // Old to new
	byModifiedTimeReverseAdvanced,
	byModifiedTimeReverseAdvancedRecursive,
	byCreatedTime,  // New to old
	byCreatedTimeAdvanced,
	byCreatedTimeAdvancedRecursive,
	byCreatedTimeReverse,
	byCreatedTimeReverseAdvanced,
	byCreatedTimeReverseAdvancedRecursive,
	byMetadataFieldAlphabetical,
	byMetadataFieldTrueAlphabetical,
	byMetadataFieldAlphabeticalReverse,
	byMetadataFieldTrueAlphabeticalReverse,
	standardObsidian,  // whatever user selected in the UI
	byBookmarkOrder,
	byBookmarkOrderReverse,
	fileFirst,
	folderFirst,
	alphabeticalWithFilesPreferred, // When the (base)names are equal, the file has precedence over a folder
	alphabeticalWithFoldersPreferred, // When the (base)names are equal, the file has precedence over a folder,
	vscUnicode, // the Visual Studio Code lexicographic order named 'unicode' (which is very misleading, at the same time familiar to VS Code users
	vscUnicodeReverse,         // ... see compareFilesUnicode function https://github.com/microsoft/vscode/blob/a19b2d5fb0202e00fb930dc850d2695ec512e495/src/vs/base/common/comparers.ts#L80
	default = alphabeticalWithFilesPreferred
}

<<<<<<< HEAD
=======
export interface RecognizedOrderValue {
	order: CustomSortOrder
	applyToMetadataField?: string
	metadataValueExtractor?: MDataExtractor
	secondaryOrder?: CustomSortOrder
	secondaryApplyToMetadataField?: string
	secondaryMetadataValueExtractor?: MDataExtractor
}

>>>>>>> f293dff0
export type NormalizerFn = (s: string) => string | null
export const IdentityNormalizerFn: NormalizerFn = (s: string) => s

export interface RegExpSpec {
	regex: RegExp
	normalizerFn?: NormalizerFn
}

export interface CustomSort {
	order: CustomSortOrder    // mandatory
	byMetadata?: string
	metadataValueExtractor?: MDataExtractor
}

export interface RecognizedSorting {
	primary?: CustomSort
	secondary?: CustomSort
}

export interface CustomSortGroup {
	type: CustomSortGroupType
	exactText?: string
	exactPrefix?: string
	regexPrefix?: RegExpSpec
	exactSuffix?: string
	regexSuffix?: RegExpSpec
<<<<<<< HEAD
	sorting?: CustomSort
	secondarySorting?: CustomSort
=======
	order?: CustomSortOrder
	byMetadataField?: string                       // for 'by-metadata:' sorting if the order is by metadata alphabetical or reverse
	metadataFieldValueExtractor?: MDataExtractor   //    and its sorting value extractor
	secondaryOrder?: CustomSortOrder
	byMetadataFieldSecondary?: string     // for 'by-metadata:' sorting if the order is by metadata alphabetical or reverse
	metadataFieldSecondaryValueExtractor?: MDataExtractor
>>>>>>> f293dff0
	filesOnly?: boolean
	matchFilenameWithExt?: boolean
	foldersOnly?: boolean
	withMetadataFieldName?: string // for 'with-metadata:' grouping
	iconName?: string // for integration with obsidian-folder-icon community plugin
	priority?: number
	combineWithIdx?: number
}

export interface CustomSortSpec {
		// plays only informative role about the original parsed 'target-folder:' values
	targetFoldersPaths: Array<string>   // For root use '/'
<<<<<<< HEAD
	defaultSorting?: CustomSort
	defaultSecondarySorting?: CustomSort
=======
	defaultOrder?: CustomSortOrder
	defaultSecondaryOrder?: CustomSortOrder
	byMetadataField?: string                 // for 'by-metadata:' if the defaultOrder is by metadata
	metadataFieldValueExtractor?: MDataExtractor  //       and its sorting value extractor
	byMetadataFieldSecondary?: string
	metadataFieldSecondaryValueExtractor?: MDataExtractor
>>>>>>> f293dff0
	groups: Array<CustomSortGroup>
	groupsShadow?: Array<CustomSortGroup>   // A shallow copy of groups, used at applying sorting for items in a folder.
	                                        // Stores folder-specific values (e.g. macros expanded with folder-specific values)
	outsidersGroupIdx?: number
	outsidersFilesGroupIdx?: number
	outsidersFoldersGroupIdx?: number
	itemsToHide?: Set<string>
	priorityOrder?: Array<number>       // Indexes of groups in evaluation order
	implicit?: boolean // spec applied automatically (e.g. auto integration with a plugin)
}

export const DEFAULT_METADATA_FIELD_FOR_SORTING: string = 'sort-index-value'<|MERGE_RESOLUTION|>--- conflicted
+++ resolved
@@ -49,18 +49,6 @@
 	default = alphabeticalWithFilesPreferred
 }
 
-<<<<<<< HEAD
-=======
-export interface RecognizedOrderValue {
-	order: CustomSortOrder
-	applyToMetadataField?: string
-	metadataValueExtractor?: MDataExtractor
-	secondaryOrder?: CustomSortOrder
-	secondaryApplyToMetadataField?: string
-	secondaryMetadataValueExtractor?: MDataExtractor
-}
-
->>>>>>> f293dff0
 export type NormalizerFn = (s: string) => string | null
 export const IdentityNormalizerFn: NormalizerFn = (s: string) => s
 
@@ -87,17 +75,8 @@
 	regexPrefix?: RegExpSpec
 	exactSuffix?: string
 	regexSuffix?: RegExpSpec
-<<<<<<< HEAD
 	sorting?: CustomSort
 	secondarySorting?: CustomSort
-=======
-	order?: CustomSortOrder
-	byMetadataField?: string                       // for 'by-metadata:' sorting if the order is by metadata alphabetical or reverse
-	metadataFieldValueExtractor?: MDataExtractor   //    and its sorting value extractor
-	secondaryOrder?: CustomSortOrder
-	byMetadataFieldSecondary?: string     // for 'by-metadata:' sorting if the order is by metadata alphabetical or reverse
-	metadataFieldSecondaryValueExtractor?: MDataExtractor
->>>>>>> f293dff0
 	filesOnly?: boolean
 	matchFilenameWithExt?: boolean
 	foldersOnly?: boolean
@@ -110,17 +89,8 @@
 export interface CustomSortSpec {
 		// plays only informative role about the original parsed 'target-folder:' values
 	targetFoldersPaths: Array<string>   // For root use '/'
-<<<<<<< HEAD
 	defaultSorting?: CustomSort
 	defaultSecondarySorting?: CustomSort
-=======
-	defaultOrder?: CustomSortOrder
-	defaultSecondaryOrder?: CustomSortOrder
-	byMetadataField?: string                 // for 'by-metadata:' if the defaultOrder is by metadata
-	metadataFieldValueExtractor?: MDataExtractor  //       and its sorting value extractor
-	byMetadataFieldSecondary?: string
-	metadataFieldSecondaryValueExtractor?: MDataExtractor
->>>>>>> f293dff0
 	groups: Array<CustomSortGroup>
 	groupsShadow?: Array<CustomSortGroup>   // A shallow copy of groups, used at applying sorting for items in a folder.
 	                                        // Stores folder-specific values (e.g. macros expanded with folder-specific values)
