--- conflicted
+++ resolved
@@ -122,19 +122,4 @@
 }
 
 export const getNormalizedDate_dd_Mmm_yyyy_NormalizerFn = getNormalizedDate_NormalizerFn_for('-', 0, 1, 2, MONTHS)
-<<<<<<< HEAD
-
-/*
-// Assumption - the regex date matched against input s, no extensive defensive coding needed
-const components = s.split('-')
-const day = prependWithZeros(components[0], DAY_POSITIONS)
-const month = prependWithZeros( `${1 + MONTHS.indexOf(components[1])}`, MONTH_POSITIONS)
-const year = prependWithZeros(components[2], YEAR_POSITIONS)
-return `${year}-${month}-${day}//`
-
- */
-
-
-=======
-export const getNormalizedDate_Mmm_dd_yyyy_NormalizerFn = getNormalizedDate_NormalizerFn_for('-', 1, 0, 2, MONTHS)
->>>>>>> d3e21b28
+export const getNormalizedDate_Mmm_dd_yyyy_NormalizerFn = getNormalizedDate_NormalizerFn_for('-', 1, 0, 2, MONTHS)