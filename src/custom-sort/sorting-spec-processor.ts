import {
	CustomSort,
	CustomSortGroup,
	CustomSortGroupType,
	CustomSortOrder,
	CustomSortSpec,
	DEFAULT_METADATA_FIELD_FOR_SORTING,
	IdentityNormalizerFn,
	NormalizerFn,
	RecognizedSorting,
	RegExpSpec
} from "./custom-sort-types";
import {isDefined, last} from "../utils/utils";
import {
	CompoundNumberDashRegexStr,
	CompoundNumberDotRegexStr,
	CompoundRomanNumberDashRegexStr,
	CompoundRomanNumberDotRegexStr,
	DASH_SEPARATOR,
	Date_dd_Mmm_yyyy_RegexStr,
	Date_Mmm_dd_yyyy_RegexStr,
	DOT_SEPARATOR,
	getNormalizedDate_dd_Mmm_yyyy_NormalizerFn,
	getNormalizedDate_Mmm_dd_yyyy_NormalizerFn,
	getNormalizedNumber,
	getNormalizedRomanNumber,
	NumberRegexStr,
	RomanNumberRegexStr,
	WordInAnyLanguageRegexStr,
	WordInASCIIRegexStr
} from "./matchers";
import {
	FolderWildcardMatching,
	MATCH_ALL_SUFFIX,
	MATCH_CHILDREN_1_SUFFIX,
	MATCH_CHILDREN_2_SUFFIX,
	NO_PRIORITY
} from "./folder-matching-rules"
import {
	MDataExtractor,
	tryParseAsMDataExtractorSpec
} from "./mdata-extractors";

interface ProcessingContext {
	folderPath: string
	specs: Array<CustomSortSpec>
	currentSpec?: CustomSortSpec
	currentSpecGroup?: CustomSortGroup
	implicitSpec?: boolean

	// Support for specific conditions (intentionally not generic approach)
	previousValidEntryWasTargetFolderAttr?: boolean  // Entry in previous non-empty valid line
}

interface ParsedSortingGroup {
	filesOnly?: boolean
	matchFilenameWithExt?: boolean
	foldersOnly?: boolean
	plainSpec?: string
	arraySpec?: Array<string>
	outsidersGroup?: boolean // Mutually exclusive with plainSpec and arraySpec
	itemToHide?: boolean
	priority?: number
	combine?: boolean
}

export enum ProblemCode {
	SyntaxError,
	SyntaxErrorInGroupSpec,
	DuplicateSortSpecForSameFolder,
	DuplicateOrderAttr,
	DanglingOrderAttr,
	MissingAttributeValue,
	NoSpaceBetweenAttributeAndValue,
	InvalidAttributeValue,
	TargetFolderNestedSpec,
	TooManySortingSymbols,
	SortingSymbolAdjacentToWildcard,
	ItemToHideExactNameWithExtRequired,
	ItemToHideNoSupportForThreeDots,
	DuplicateWildcardSortSpecForSameFolder,
	ProblemNoLongerApplicable_StandardObsidianSortAllowedOnlyAtFolderLevel, // Placeholder kept to avoid refactoring of many unit tests (hardcoded error codes)
	PriorityNotAllowedOnOutsidersGroup,
	TooManyPriorityPrefixes,
	CombiningNotAllowedOnOutsidersGroup,
	TooManyCombinePrefixes,
	ModifierPrefixesOnlyOnOutsidersGroup,
	OnlyLastCombinedGroupCanSpecifyOrder,
	TooManyGroupTypePrefixes,
	PriorityPrefixAfterGroupTypePrefix,
	CombinePrefixAfterGroupTypePrefix,
	InlineRegexInPrefixAndSuffix,
	DuplicateByNameSortSpecForFolder,
	EmptyFolderNameToMatch,
	InvalidOrEmptyFolderMatchingRegexp
}

const ContextFreeProblems = new Set<ProblemCode>([
	ProblemCode.DuplicateSortSpecForSameFolder,
	ProblemCode.DuplicateWildcardSortSpecForSameFolder,
	ProblemCode.OnlyLastCombinedGroupCanSpecifyOrder,
	ProblemCode.DuplicateByNameSortSpecForFolder,
	ProblemCode.EmptyFolderNameToMatch,
	ProblemCode.InvalidOrEmptyFolderMatchingRegexp
])

const ThreeDots = '...';
const ThreeDotsLength = ThreeDots.length;

const AmbigueFourDotsEscaper = './...'
const AmbigueFourDotsEscaperLength = AmbigueFourDotsEscaper.length
const AmbigueFourDotsEscaperOverlap = 1  // Number of leading chars in the Escaper to retain in original string

interface CustomSortOrderAscDescPair {
	asc: CustomSortOrder
	desc: CustomSortOrder
}

<<<<<<< HEAD
=======
interface CustomSortOrderSpec {
	order: CustomSortOrder
	byMetadataField?: string
	metadataFieldExtractor?: MDataExtractor
}

>>>>>>> f293dff0
const MAX_SORT_LEVEL: number = 1

// remember about .toLowerCase() before comparison!
const OrderLiterals: { [key: string]: CustomSortOrderAscDescPair } = {
	'a-z.': {asc: CustomSortOrder.alphabeticalWithFileExt, desc: CustomSortOrder.alphabeticalReverseWithFileExt},
	'a-z': {asc: CustomSortOrder.alphabetical, desc: CustomSortOrder.alphabeticalReverse},
	'true a-z.': {asc: CustomSortOrder.trueAlphabeticalWithFileExt, desc: CustomSortOrder.trueAlphabeticalReverseWithFileExt},
	'true a-z': {asc: CustomSortOrder.trueAlphabetical, desc: CustomSortOrder.trueAlphabeticalReverse},
	'created': {asc: CustomSortOrder.byCreatedTime, desc: CustomSortOrder.byCreatedTimeReverse},
	'modified': {asc: CustomSortOrder.byModifiedTime, desc: CustomSortOrder.byModifiedTimeReverse},
	'advanced modified': {asc: CustomSortOrder.byModifiedTimeAdvanced, desc: CustomSortOrder.byModifiedTimeReverseAdvanced},
	'advanced created': {asc: CustomSortOrder.byCreatedTimeAdvanced, desc: CustomSortOrder.byCreatedTimeReverseAdvanced},
	'advanced recursive modified': {asc: CustomSortOrder.byModifiedTimeAdvancedRecursive, desc: CustomSortOrder.byModifiedTimeReverseAdvancedRecursive},
	'advanced recursive created': {asc: CustomSortOrder.byCreatedTimeAdvancedRecursive, desc: CustomSortOrder.byCreatedTimeReverseAdvancedRecursive},
	'standard': {asc: CustomSortOrder.standardObsidian, desc: CustomSortOrder.standardObsidian},
	'ui selected': {asc: CustomSortOrder.standardObsidian, desc: CustomSortOrder.standardObsidian},
    'by-bookmarks-order': {asc: CustomSortOrder.byBookmarkOrder, desc: CustomSortOrder.byBookmarkOrderReverse},
	'files-first': {asc: CustomSortOrder.fileFirst, desc: CustomSortOrder.fileFirst},
	'folders-first': {asc: CustomSortOrder.folderFirst, desc: CustomSortOrder.folderFirst},
	'vsc-unicode': {asc: CustomSortOrder.vscUnicode, desc: CustomSortOrder.vscUnicodeReverse},
	'unicode-charcode': {asc: CustomSortOrder.vscUnicode, desc: CustomSortOrder.vscUnicodeReverse}
}

const OrderByMetadataLexeme: string = 'by-metadata:'

const ValueExtractorLexeme: string = 'using-extractor:'

const OrderLevelsSeparator: string = ','

enum Attribute {
	TargetFolder = 1, // Starting from 1 to allow: if (attribute) { ...
	OrderAsc,
	OrderDesc,
	OrderUnspecified
}

type OrderAttribute = Exclude<Attribute, Attribute.TargetFolder>

const SortingOrderSpecInvalid: string = 'Invalid sorting order'

const ErrorMsgForAttribute: { [key in Attribute]: string } = {
	[Attribute.TargetFolder]: 'Invalid target folder specification',
	[Attribute.OrderAsc]: SortingOrderSpecInvalid,
	[Attribute.OrderDesc]: SortingOrderSpecInvalid,
	[Attribute.OrderUnspecified]: SortingOrderSpecInvalid
}

const TargetFolderLexeme: string = 'target-folder:'

const OrderDirectionAttrLexemes: { [key: string]: OrderAttribute } = {
	'<': Attribute.OrderAsc,
	'\\<': Attribute.OrderAsc, // to allow single-liners in YAML
	'>': Attribute.OrderDesc,
	'\\>': Attribute.OrderDesc // to allow single-liners in YAML
}

const OrderDirectionPrefixAttrLexemes: { [key: string]: OrderAttribute } = {
	...OrderDirectionAttrLexemes,
	'order-asc:': Attribute.OrderAsc,
	'order-desc:': Attribute.OrderDesc,
	'sorting:': Attribute.OrderUnspecified,
}

const OrderDirectionPostfixAttrLexemes: { [key: string]: OrderAttribute } = {
	...OrderDirectionAttrLexemes,
	'order-asc': Attribute.OrderAsc,
	'order-desc': Attribute.OrderDesc,
	'asc': Attribute.OrderAsc,
	'desc': Attribute.OrderDesc,
}

const TargetFolderLexemes: { [key: string]: Attribute } = {
	[TargetFolderLexeme]: Attribute.TargetFolder,
	'::::': Attribute.TargetFolder
}

const AttrLexemes: { [key: string]: Attribute } = {
	...OrderDirectionPrefixAttrLexemes,
	...OrderDirectionPostfixAttrLexemes,
	...TargetFolderLexemes
}

interface HasOrderAttrLexeme {
	lexeme: string
	attr: OrderAttribute
}

const startsWithOrderAttrLexeme = (s: string, postfixLexemes?: boolean): HasOrderAttrLexeme|undefined => {
	const hasLexeme= Object.keys(postfixLexemes ? OrderDirectionPostfixAttrLexemes : OrderDirectionPrefixAttrLexemes)
		.find((lexeme) => {
			return s?.toLowerCase().startsWith(lexeme)
		})
	return hasLexeme ?
		{lexeme: hasLexeme, attr: postfixLexemes ? OrderDirectionPostfixAttrLexemes[hasLexeme] : OrderDirectionPrefixAttrLexemes[hasLexeme]}
		:
		undefined
}

interface HasOrderNameLiteral {
	literal: string
	order: CustomSortOrderAscDescPair
}

const startsWithOrderNameLiteral = (s: string): HasOrderNameLiteral|undefined => {
	const hasLiteral= Object.keys(OrderLiterals).find((literal) => {
		return s?.toLowerCase().startsWith(literal)
	})
	return hasLiteral ?
		{literal: hasLiteral, order: OrderLiterals[hasLiteral]}
		:
		undefined
}

const OrdersSupportedByMetadata: { [key in CustomSortOrder]?: CustomSortOrder} = {
	[CustomSortOrder.alphabetical]: CustomSortOrder.byMetadataFieldAlphabetical,
	[CustomSortOrder.alphabeticalReverse]: CustomSortOrder.byMetadataFieldAlphabeticalReverse,
	[CustomSortOrder.trueAlphabetical]: CustomSortOrder.byMetadataFieldTrueAlphabetical,
	[CustomSortOrder.trueAlphabeticalReverse]: CustomSortOrder.byMetadataFieldTrueAlphabeticalReverse,
	[CustomSortOrder.alphabeticalWithFileExt]: CustomSortOrder.byMetadataFieldAlphabetical,
	[CustomSortOrder.alphabeticalReverseWithFileExt]: CustomSortOrder.byMetadataFieldAlphabeticalReverse,
	[CustomSortOrder.trueAlphabeticalWithFileExt]: CustomSortOrder.byMetadataFieldTrueAlphabetical,
	[CustomSortOrder.trueAlphabeticalReverseWithFileExt]: CustomSortOrder.byMetadataFieldTrueAlphabeticalReverse
}

const CURRENT_FOLDER_SYMBOL: string = '.'

interface ParsedSortingAttribute {
	nesting: number      // nesting level, 0 (default), 1+
	attribute: Attribute
	value?: any
}

type AttrValueValidatorFn = (v: string, attr: Attribute, attrLexeme: string) => any|AttrError|null;

// Lexemes with name prefix _1_ have to be checked before others, because they are longer variants of shorter lexemes
//    and thus plain parsing would detect the shorter contained variants first otherwise.

const FilesGroupVerboseLexeme: string = '/:files'
const FilesGroupShortLexeme: string = '/:'
const _1_FilesWithExtGroupVerboseLexeme: string = '/:files.'
const _1_FilesWithExtGroupShortLexeme: string = '/:.'
const FoldersGroupVerboseLexeme: string = '/folders'
const FoldersGroupShortLexeme: string = '/'
const AnyTypeGroupLexemeShort: string = '%'  // See % as a combination of / and :
const AnyTypeGroupLexeme1: string = '/folders:files'
const _1_AnyTypeWithExtGroupLexeme1: string = '/folders:files.'
const AnyTypeGroupLexeme2: string = '/%'  // See % as a combination of / and :
const _1_AnyTypeWithExtGroupLexeme2: string = '/%.'  // See % as a combination of / and :.
const HideItemShortLexeme: string = '--%'  // See % as a combination of / and :
const HideItemVerboseLexeme: string = '/--hide:'

const MetadataFieldIndicatorLexeme: string = 'with-metadata:'

const BookmarkedItemIndicatorLexeme: string = 'bookmarked:'

const IconIndicatorLexeme: string = 'with-icon:'

const CommentPrefix: string = '//'

const PriorityModifierPrio1Lexeme: string = '/!'
const PriorityModifierPrio2Lexeme: string = '/!!'
const PriorityModifierPrio3Lexeme: string = '/!!!'

const PriorityModifierPrio1TargetFolderLexeme: string = '/!:'
const PriorityModifierPrio2TargetFolderLexeme: string = '/!!:'
const PriorityModifierPrio3TargetFolderLexeme: string = '/!!!:'

const PRIO_1: number = 1
const PRIO_2: number = 2
const PRIO_3: number = 3

const SortingGroupPriorityPrefixes: { [key: string]: number } = {
	[PriorityModifierPrio1Lexeme]: PRIO_1,
	[PriorityModifierPrio2Lexeme]: PRIO_2,
	[PriorityModifierPrio3Lexeme]: PRIO_3
}

const TargetFolderRegexpPriorityPrefixes: { [key: string]: number } = {
	[PriorityModifierPrio1TargetFolderLexeme]: PRIO_1,
	[PriorityModifierPrio2TargetFolderLexeme]: PRIO_2,
	[PriorityModifierPrio3TargetFolderLexeme]: PRIO_3
}

const CombineGroupLexeme: string = '/+'

const CombiningGroupPrefixes: Array<string> = [
	CombineGroupLexeme
]

interface SortingGroupType {
	filesOnly?: boolean
	filenameWithExt?: boolean  // The text matching criteria should apply to filename + extension
	foldersOnly?: boolean
	itemToHide?: boolean
	priority?: number
}

const SortingGroupPrefixes: { [key: string]: SortingGroupType } = {
	[_1_AnyTypeWithExtGroupLexeme1]: {filenameWithExt: true},
	[_1_AnyTypeWithExtGroupLexeme2]: {filenameWithExt: true},
	[_1_FilesWithExtGroupShortLexeme]: {filesOnly: true, filenameWithExt: true},
	[_1_FilesWithExtGroupVerboseLexeme]: {filesOnly: true, filenameWithExt: true},
	[FilesGroupShortLexeme]: {filesOnly: true},
	[FilesGroupVerboseLexeme]: {filesOnly: true},
	[FoldersGroupShortLexeme]: {foldersOnly: true},
	[FoldersGroupVerboseLexeme]: {foldersOnly: true},
	[AnyTypeGroupLexemeShort]: {},
	[AnyTypeGroupLexeme1]: {},
	[AnyTypeGroupLexeme2]: {},
	[HideItemShortLexeme]: {itemToHide: true},
	[HideItemVerboseLexeme]: {itemToHide: true}
}

const isThreeDots = (s: string): boolean => {
	return s === ThreeDots
}

const containsThreeDots = (s: string): boolean => {
	return s.indexOf(ThreeDots) !== -1
}

const RomanNumberRegexSymbol: string = '\\R+'                // Roman number
const CompoundRomanNumberDotRegexSymbol: string = '\\.R+'    // Compound Roman number with dot as separator
const CompoundRomanNumberDashRegexSymbol: string = '\\-R+'   // Compound Roman number with dash as separator

const NumberRegexSymbol: string = '\\d+'               // Plain number
const CompoundNumberDotRegexSymbol: string = '\\.d+'   // Compound number with dot as separator
const CompoundNumberDashRegexSymbol: string = '\\-d+'  // Compound number with dash as separator

const WordInASCIIRegexSymbol: string = '\\a+'
const WordInAnyLanguageRegexSymbol: string = '\\A+'

const InlineRegexSymbol_Digit1: string = '\\d'
const InlineRegexSymbol_Digit2: string = '\\[0-9]'
const InlineRegexSymbol_0_to_3: string = '\\[0-3]'

const Date_dd_Mmm_yyyy_RegexSymbol: string = '\\[dd-Mmm-yyyy]'
const Date_Mmm_dd_yyyy_RegexSymbol: string = '\\[Mmm-dd-yyyy]'

const InlineRegexSymbol_CapitalLetter: string = '\\C'
const InlineRegexSymbol_LowercaseLetter: string = '\\l'

const UnsafeRegexCharsRegex: RegExp = /[\^$.\-+\[\]{}()|*?=!\\]/g

export const escapeRegexUnsafeCharacters = (s: string): string => {
	return s.replace(UnsafeRegexCharsRegex, '\\$&')
}

const sortingSymbolsArr: Array<string> = [
	escapeRegexUnsafeCharacters(NumberRegexSymbol),
	escapeRegexUnsafeCharacters(RomanNumberRegexSymbol),
	escapeRegexUnsafeCharacters(CompoundNumberDotRegexSymbol),
	escapeRegexUnsafeCharacters(CompoundNumberDashRegexSymbol),
	escapeRegexUnsafeCharacters(CompoundRomanNumberDotRegexSymbol),
	escapeRegexUnsafeCharacters(CompoundRomanNumberDashRegexSymbol),
	escapeRegexUnsafeCharacters(WordInASCIIRegexSymbol),
	escapeRegexUnsafeCharacters(WordInAnyLanguageRegexSymbol),
	escapeRegexUnsafeCharacters(Date_dd_Mmm_yyyy_RegexSymbol),
	escapeRegexUnsafeCharacters(Date_Mmm_dd_yyyy_RegexSymbol)
]

const sortingSymbolsRegex = new RegExp(sortingSymbolsArr.join('|'), 'gi')

const inlineRegexSymbolsArrEscapedForRegex: Array<string> = [
	escapeRegexUnsafeCharacters(InlineRegexSymbol_Digit1),
	escapeRegexUnsafeCharacters(InlineRegexSymbol_Digit2),
	escapeRegexUnsafeCharacters(InlineRegexSymbol_0_to_3),
	escapeRegexUnsafeCharacters(InlineRegexSymbol_CapitalLetter),
	escapeRegexUnsafeCharacters(InlineRegexSymbol_LowercaseLetter),
]

interface RegexExpr {
	regexExpr: string
	isUnicode?: boolean
	isCaseSensitive?: boolean
}

// Don't be confused if the source lexeme is equal to the resulting regex piece, logically these two distinct spaces
const inlineRegexSymbolsToRegexExpressionsArr: { [key: string]: RegexExpr} = {
	[InlineRegexSymbol_Digit1]: {regexExpr: '\\d'},
	[InlineRegexSymbol_Digit2]: {regexExpr: '[0-9]'},
	[InlineRegexSymbol_0_to_3]: {regexExpr: '[0-3]'},
	[InlineRegexSymbol_CapitalLetter]: {regexExpr: '[\\p{Lu}\\p{Lt}]', isUnicode: true, isCaseSensitive: true},
	[InlineRegexSymbol_LowercaseLetter]: {regexExpr: '\\p{Ll}', isUnicode: true, isCaseSensitive: true},
}

const inlineRegexSymbolsDetectionRegex = new RegExp(inlineRegexSymbolsArrEscapedForRegex.join('|'), 'gi')

export const hasMoreThanOneSortingSymbol = (s: string): boolean => {
	sortingSymbolsRegex.lastIndex = 0
	return sortingSymbolsRegex.test(s) && sortingSymbolsRegex.test(s)
}
export const detectSortingSymbols = (s: string): boolean => {
	sortingSymbolsRegex.lastIndex = 0
	return sortingSymbolsRegex.test(s)
}

export const detectInlineRegex = (s?: string): boolean => {
	inlineRegexSymbolsDetectionRegex.lastIndex = 0
	return s ? inlineRegexSymbolsDetectionRegex.test(s) : false
}

export const extractSortingSymbol = (s?: string): string | null => {
	if (s) {
		sortingSymbolsRegex.lastIndex = 0
		const matches: RegExpMatchArray | null = sortingSymbolsRegex.exec(s)
		return matches ? matches[0] : null
	} else {
		return null
	}
}

export interface RegExpSpecStr {
	regexpStr: string
	normalizerFn: NormalizerFn
	advancedRegexType: AdvancedRegexType
	unicodeRegex?: boolean
}

// Exposed as named exports to allow unit testing
export const RomanNumberNormalizerFn: NormalizerFn = (s: string) => getNormalizedRomanNumber(s)
export const CompoundDotRomanNumberNormalizerFn: NormalizerFn = (s: string) => getNormalizedRomanNumber(s, DOT_SEPARATOR)
export const CompoundDashRomanNumberNormalizerFn: NormalizerFn = (s: string) => getNormalizedRomanNumber(s, DASH_SEPARATOR)
export const NumberNormalizerFn: NormalizerFn = (s: string) => getNormalizedNumber(s)
export const CompoundDotNumberNormalizerFn: NormalizerFn = (s: string) => getNormalizedNumber(s, DOT_SEPARATOR)
export const CompoundDashNumberNormalizerFn: NormalizerFn = (s: string) => getNormalizedNumber(s, DASH_SEPARATOR)
export const Date_dd_Mmm_yyyy_NormalizerFn: NormalizerFn = (s: string) => getNormalizedDate_dd_Mmm_yyyy_NormalizerFn(s)
export const Date_Mmm_dd_yyyy_NormalizerFn: NormalizerFn = (s: string) => getNormalizedDate_Mmm_dd_yyyy_NormalizerFn(s)

export enum AdvancedRegexType {
	None, // to allow if (advancedRegex)
	Number,
	CompoundDotNumber,
	CompoundDashNumber,
	RomanNumber,
	CompoundDotRomanNumber,
	CompoundDashRomanNumber,
	WordInASCII,
	WordInAnyLanguage,
	Date_dd_Mmm_yyyy,
	Date_Mmm_dd_yyyy
}

const sortingSymbolToRegexpStr: { [key: string]: RegExpSpecStr } = {
	[RomanNumberRegexSymbol.toLowerCase()]: {
		regexpStr: RomanNumberRegexStr,
		normalizerFn: RomanNumberNormalizerFn,
		advancedRegexType: AdvancedRegexType.RomanNumber
	},
	[CompoundRomanNumberDotRegexSymbol.toLowerCase()]: {
		regexpStr: CompoundRomanNumberDotRegexStr,
		normalizerFn: CompoundDotRomanNumberNormalizerFn,
		advancedRegexType: AdvancedRegexType.CompoundDotRomanNumber
	},
	[CompoundRomanNumberDashRegexSymbol.toLowerCase()]: {
		regexpStr: CompoundRomanNumberDashRegexStr,
		normalizerFn: CompoundDashRomanNumberNormalizerFn,
		advancedRegexType: AdvancedRegexType.CompoundDashRomanNumber
	},
	[NumberRegexSymbol.toLowerCase()]: {
		regexpStr: NumberRegexStr,
		normalizerFn: NumberNormalizerFn,
		advancedRegexType: AdvancedRegexType.Number
	},
	[CompoundNumberDotRegexSymbol.toLowerCase()]: {
		regexpStr: CompoundNumberDotRegexStr,
		normalizerFn: CompoundDotNumberNormalizerFn,
		advancedRegexType: AdvancedRegexType.CompoundDotNumber
	},
	[CompoundNumberDashRegexSymbol.toLowerCase()]: {
		regexpStr: CompoundNumberDashRegexStr,
		normalizerFn: CompoundDashNumberNormalizerFn,
		advancedRegexType: AdvancedRegexType.CompoundDashNumber
	},
	[WordInASCIIRegexSymbol]: {  // Intentionally retain character case
		regexpStr: WordInASCIIRegexStr,
		normalizerFn: IdentityNormalizerFn,
		advancedRegexType: AdvancedRegexType.WordInASCII
	},
	[WordInAnyLanguageRegexSymbol]: {  // Intentionally retain character case
		regexpStr: WordInAnyLanguageRegexStr,
		normalizerFn: IdentityNormalizerFn,
		advancedRegexType: AdvancedRegexType.WordInAnyLanguage,
		unicodeRegex: true
	},
	[Date_dd_Mmm_yyyy_RegexSymbol]: { // Intentionally retain character case
		regexpStr: Date_dd_Mmm_yyyy_RegexStr,
		normalizerFn: Date_dd_Mmm_yyyy_NormalizerFn,
		advancedRegexType: AdvancedRegexType.Date_dd_Mmm_yyyy
	},
	[Date_Mmm_dd_yyyy_RegexSymbol]: { // Intentionally retain character case
		regexpStr: Date_Mmm_dd_yyyy_RegexStr,
		normalizerFn: Date_Mmm_dd_yyyy_NormalizerFn,
		advancedRegexType: AdvancedRegexType.Date_Mmm_dd_yyyy
	}
}

// advanced regex is a regex, which:
//     - includes a matching group, which is then extracted for sorting needs
//     - AND
//     - contains variable-length matching regex, e.g. [0-9]+
//     - thus requires the prefix and suffix information to check adjacency (to detect and avoid regex backtracking problems)
// to compare, the non-advanced regex (aka simple regex) is constant-length wildcard, e.g.
//     - a single digit
//     - a single alphanumeric character (not implemented yet)
//     - fixed length number (not implemented yet)
//     - overall, guaranteed not to have zero-length matches
export interface RegexMatcherInfo {
	regexpSpec: RegExpSpec
	prefix: string    // NOTE! This can also contain regex string, yet w/o matching groups and w/o optional matches
	suffix: string    //    in other words, if there is a regex in prefix or suffix, it is guaranteed to not have zero-length matches
	containsAdvancedRegex: AdvancedRegexType
}

export enum RegexpUsedAs {
	InUnitTest,
	Prefix,
	Suffix,
	FullMatch
}

export const convertPlainStringToLeftRegex = (s: string): RegexMatcherInfo | null => {
	return convertPlainStringToRegex(s, RegexpUsedAs.Prefix)
}

export const convertPlainStringToRightRegex = (s: string): RegexMatcherInfo | null => {
	return convertPlainStringToRegex(s, RegexpUsedAs.Suffix)
}

export const convertPlainStringToFullMatchRegex = (s: string): RegexMatcherInfo | null => {
	return convertPlainStringToRegex(s, RegexpUsedAs.FullMatch)
}

export const convertPlainStringToRegex = (s: string, actAs: RegexpUsedAs): RegexMatcherInfo | null => {
	const regexMatchesStart: boolean = [RegexpUsedAs.Prefix, RegexpUsedAs.FullMatch].includes(actAs)
	const regexMatchesEnding: boolean = [RegexpUsedAs.Suffix, RegexpUsedAs.FullMatch].includes(actAs)
	const detectedSymbol: string | null = extractSortingSymbol(s)
	if (detectedSymbol) {
		// for some sorting symbols lower- and upper-case syntax has different meaning, for some others not
		const replacement: RegExpSpecStr = sortingSymbolToRegexpStr[detectedSymbol] ?? sortingSymbolToRegexpStr[detectedSymbol.toLowerCase()]
		const [extractedPrefix, extractedSuffix] = s!.split(detectedSymbol)
		const regexPrefix: string = regexMatchesStart ? '^' : ''
		const regexSuffix: string = regexMatchesEnding ? '$' : ''
		const escapedProcessedPrefix: RegexAsString = convertInlineRegexSymbolsAndEscapeTheRest(extractedPrefix)
		const escapedProcessedSuffix: RegexAsString = convertInlineRegexSymbolsAndEscapeTheRest(extractedSuffix)
		const regexUnicode: boolean = !!replacement.unicodeRegex || !!escapedProcessedPrefix.isUnicodeRegex || !!escapedProcessedSuffix.isUnicodeRegex
		const regexCaseSensitive: boolean = !!escapedProcessedPrefix.isCaseSensitiveRegex || !!escapedProcessedSuffix.isCaseSensitiveRegex
		const regexFlags: string = `${regexUnicode?'u':''}${regexCaseSensitive?'':'i'}`
		return {
			regexpSpec: {
				regex: new RegExp(`${regexPrefix}${escapedProcessedPrefix.s}${replacement.regexpStr}${escapedProcessedSuffix.s}${regexSuffix}`, regexFlags),
				normalizerFn: replacement.normalizerFn
			},
			prefix: extractedPrefix,
			suffix: extractedSuffix,
			containsAdvancedRegex: replacement.advancedRegexType
		}
	} else if (detectInlineRegex(s)) {
		const replacement: RegexAsString = convertInlineRegexSymbolsAndEscapeTheRest(s)!
		const regexPrefix: string = regexMatchesStart ? '^' : ''
		const regexSuffix: string = regexMatchesEnding ? '$' : ''
		const regexFlags: string = `${replacement.isUnicodeRegex?'u':''}${replacement.isCaseSensitiveRegex?'':'i'}`
		return {
			regexpSpec: {
				regex: new RegExp(`${regexPrefix}${replacement.s}${regexSuffix}`, regexFlags)
			},
			prefix: '', // shouldn't be used anyway because of the below containsAdvancedRegex: false
			suffix: '', // ---- // ----
			containsAdvancedRegex: AdvancedRegexType.None
		}
	} else {
		return null
	}
}

export interface RegexAsString {
	s: string
	isUnicodeRegex?: boolean
	isCaseSensitiveRegex?: boolean
}

export const convertInlineRegexSymbolsAndEscapeTheRest = (s: string): RegexAsString => {
	if (s === '') {
		return {
			s: s
		}
	}

	let regexAsString: Array<string> = []
	let isUnicode: boolean = false
    let isCaseSensitive: boolean = false

	while (s!.length > 0) {
		// detect the first inline regex
		let earliestRegexSymbolIdx: number | undefined = undefined
		let earliestRegexSymbol: string | undefined = undefined
		for (let inlineRegexSymbol of Object.keys(inlineRegexSymbolsToRegexExpressionsArr)) {
			const index: number = s!.indexOf(inlineRegexSymbol)
			if (index >= 0) {
				if (earliestRegexSymbolIdx !== undefined) {
					if (index < earliestRegexSymbolIdx) {
						earliestRegexSymbolIdx = index
						earliestRegexSymbol = inlineRegexSymbol
					}
				} else {
					earliestRegexSymbolIdx = index
					earliestRegexSymbol = inlineRegexSymbol
				}
			}
		}
		if (earliestRegexSymbolIdx !== undefined) {
			if (earliestRegexSymbolIdx > 0) {
				const charsBeforeRegexSymbol: string = s!.substring(0, earliestRegexSymbolIdx)
				regexAsString.push(escapeRegexUnsafeCharacters(charsBeforeRegexSymbol))
				s = s!.substring(earliestRegexSymbolIdx)
			}
			const expr = inlineRegexSymbolsToRegexExpressionsArr[earliestRegexSymbol!]
			regexAsString.push(expr.regexExpr)
			isUnicode ||= !!expr.isUnicode
			isCaseSensitive ||= !!expr.isCaseSensitive
			s = s!.substring(earliestRegexSymbol!.length)
		} else {
			regexAsString.push(escapeRegexUnsafeCharacters(s))
			s = ''
		}
	}

	return {
		s: regexAsString.join(''),
		isUnicodeRegex: isUnicode,
		isCaseSensitiveRegex: isCaseSensitive
	}
}

export const MatchFolderNameLexeme: string = 'name:'
export const MatchFolderByRegexpLexeme: string = 'regexp:'
export const RegexpAgainstFolderName: string = 'for-name:'
export const DebugFolderRegexMatchesLexeme: string = 'debug:'

type FolderPath = string
type FolderName = string

export interface FolderPathToSortSpecMap {
	[key: FolderPath]: CustomSortSpec
}

export interface FolderNameToSortSpecMap {
	[key: FolderName]: CustomSortSpec
}

export interface SortSpecsCollection {
	sortSpecByPath?: FolderPathToSortSpecMap
	sortSpecByName?: FolderNameToSortSpecMap
	sortSpecByWildcard?: FolderWildcardMatching<CustomSortSpec>
}

const ensureCollectionHasSortSpecByPath = (collection?: SortSpecsCollection | null) => {
	collection = collection ?? {}
	if (!collection.sortSpecByPath) {
		collection.sortSpecByPath = {}
	}
	return collection
}

const ensureCollectionHasSortSpecByName = (collection?: SortSpecsCollection | null) => {
	collection = collection ?? {}
	if (!collection.sortSpecByName) {
		collection.sortSpecByName = {}
	}
	return collection
}

const ensureCollectionHasSortSpecByWildcard = (collection?: SortSpecsCollection | null) => {
	collection = collection ?? {}
	if (!collection.sortSpecByWildcard) {
		collection.sortSpecByWildcard = new FolderWildcardMatching<CustomSortSpec>((spec: CustomSortSpec) => !!spec.implicit)
	}
	return collection
}

interface AdjacencyInfo {
	noPrefix: boolean,
	noSuffix: boolean
}

const checkAdjacency = (sortingSymbolInfo: RegexMatcherInfo): AdjacencyInfo => {
	return {
		noPrefix: sortingSymbolInfo.prefix.length === 0,
		noSuffix: sortingSymbolInfo.suffix.length === 0
	}
}

const endsWithWildcardPatternSuffix = (path: string): boolean => {
	return path.endsWith(MATCH_CHILDREN_1_SUFFIX) ||
		path.endsWith(MATCH_CHILDREN_2_SUFFIX) ||
		path.endsWith(MATCH_ALL_SUFFIX)
}


/*
 Important note:
   even if the actual enum labels seem to be unused thus unneeded, their numerical values (implied by the order below) matter.
   They define the priorities of the rules for wilcard target-folder specs. The rule with higher priority overrides the one with lower
 */
enum WildcardPriority {
	NO_WILDCARD = 1,
	NO_WILDCARD_IMPLICIT,
	MATCH_CHILDREN,
	MATCH_ALL,
	MATCH_CHILDREN_IMPLICIT,
	MATCH_ALL_IMPLICIT
}

const stripWildcardPatternSuffix = (path: string, ofImplicitSpec: boolean): {path: string, detectedWildcardPriority: number} => {
	if (path.endsWith(MATCH_ALL_SUFFIX)) {
		path = path.slice(0, -MATCH_ALL_SUFFIX.length)
		return {
			path: path.length > 0 ? path : '/',
			detectedWildcardPriority: ofImplicitSpec ? WildcardPriority.MATCH_ALL_IMPLICIT : WildcardPriority.MATCH_ALL
		}
	}
	if (path.endsWith(MATCH_CHILDREN_1_SUFFIX)) {
		path = path.slice(0, -MATCH_CHILDREN_1_SUFFIX.length)
		return {
			path: path.length > 0 ? path : '/',
			detectedWildcardPriority: ofImplicitSpec ? WildcardPriority.MATCH_CHILDREN_IMPLICIT : WildcardPriority.MATCH_CHILDREN
		}
	}
	if (path.endsWith(MATCH_CHILDREN_2_SUFFIX)) {
		path = path.slice(0, -MATCH_CHILDREN_2_SUFFIX.length)
		return {
			path: path.length > 0 ? path : '/',
			detectedWildcardPriority: ofImplicitSpec ? WildcardPriority.MATCH_CHILDREN_IMPLICIT : WildcardPriority.MATCH_CHILDREN
		}
	}
	return {
		path: path,
		detectedWildcardPriority: ofImplicitSpec ? WildcardPriority.NO_WILDCARD_IMPLICIT : WildcardPriority.NO_WILDCARD
	}
}

const eatPrefixIfPresent = (expression: string, prefix: string, onDetected: () => void): string => {
	const detected: boolean = expression.startsWith(prefix)
	if (detected) {
		onDetected()
		return expression.substring(prefix.length).trim()
	} else {
		return expression
	}
}

export interface ConsumedFolderMatchingRegexp {
	regexp: RegExp
	againstName: boolean
	priority: number | undefined
	log: boolean | undefined
}

export const consumeFolderByRegexpExpression = (expression: string): ConsumedFolderMatchingRegexp => {
	let againstName: boolean = false
	let priority: number | undefined
	let logMatches: boolean | undefined

	let nextRoundNeeded: boolean

	do {
		nextRoundNeeded = false

		expression = eatPrefixIfPresent(expression, RegexpAgainstFolderName, () => {
			againstName = true
			nextRoundNeeded = true
		})

		for (const priorityPrefix of Object.keys(TargetFolderRegexpPriorityPrefixes)) {
			let doBreak: boolean = false
			expression = eatPrefixIfPresent(expression, priorityPrefix, () => {
				priority = TargetFolderRegexpPriorityPrefixes[priorityPrefix]
				nextRoundNeeded = true
				doBreak = true
			})
			if (doBreak) {
				break
			}
		}

		expression = eatPrefixIfPresent(expression, DebugFolderRegexMatchesLexeme, () => {
			logMatches = true
			nextRoundNeeded = true
		})
	} while (nextRoundNeeded)

	// do not allow empty regexp
	if (!expression || expression.trim() === '') {
		throw new Error('Empty regexp')
	}

	return {
		regexp: new RegExp(expression),
		againstName: againstName,
		priority: priority === undefined ? NO_PRIORITY : priority,
		log: !!logMatches
	}
}

class AttrError {
	constructor(public errorMsg: string) {
	}
}

// Simplistic
const extractIdentifier = (text: string, defaultResult?: string): string | undefined => {
	const identifier: string = text.trim().split(' ')?.[0]?.trim()
	return identifier ? identifier : defaultResult
}

const ADJACENCY_ERROR: string = "Sorting symbol must not be directly adjacent to a wildcard because of potential performance problem. An additional explicit separator helps in such case."

export class SortingSpecProcessor {
	ctx: ProcessingContext
	currentEntryLine: string | null
	currentEntryLineIdx: number | null
	currentSortingSpecContainerFilePath: string | null
	problemAlreadyReportedForCurrentLine: boolean | null
	recentErrorMessage: string | null

	// Helper map to deal with rule priorities for the same path
	//   and also detect non-wildcard duplicates.
	//   The wildcard duplicates were detected prior to this point, no need to bother about them
	pathMatchPriorityForPath: {[key: string]: WildcardPriority} = {}

	// Logger parameter exposed to support unit testing of error cases as well as capturing error messages
	//  for in-app presentation
	constructor(private errorLogger?: typeof console.log) {
	}

	// root level parser function
	parseSortSpecFromText(text: Array<string>,
						  folderPath: string,
						  sortingSpecFileName: string,
						  collection?: SortSpecsCollection | null,
						  implicitSpec?: boolean
	): SortSpecsCollection | null | undefined {
		// reset / init processing state after potential previous invocation
		this.ctx = {
			folderPath: folderPath,   // location of the sorting spec file
			specs: [],
			implicitSpec: implicitSpec
		};
		this.currentEntryLine = null
		this.currentEntryLineIdx = null
		this.currentSortingSpecContainerFilePath = null
		this.problemAlreadyReportedForCurrentLine = null
		this.recentErrorMessage = null

		let success: boolean = false;
		let lineIdx: number = 0;
		for (let entryLine of text) {
			lineIdx++
			this.currentEntryLine = entryLine
			this.currentEntryLineIdx = lineIdx
			this.currentSortingSpecContainerFilePath = `${folderPath === '/' ? '' : folderPath}/${sortingSpecFileName}`
			this.problemAlreadyReportedForCurrentLine = false

			const trimmedEntryLine: string = entryLine.trim()
			if (trimmedEntryLine === '') continue
			if (trimmedEntryLine.startsWith(CommentPrefix)) continue

			success = false   // Empty lines and comments are OK, that's why setting so late

			const attr: ParsedSortingAttribute | null = this.parseAttribute(entryLine);
			if (attr) {
				success = this.processParsedSortingAttribute(attr);
				this.ctx.previousValidEntryWasTargetFolderAttr = success && (attr.attribute === Attribute.TargetFolder)
			} else if (!this.problemAlreadyReportedForCurrentLine && !this.checkForRiskyAttrSyntaxError(entryLine)) {
				let group: ParsedSortingGroup | null = this.parseSortingGroupSpec(entryLine);
				if (!this.problemAlreadyReportedForCurrentLine && !group) {
					// Default for unrecognized syntax: treat the line as exact name (of file or folder)
					group = {plainSpec: trimmedEntryLine}
				}
				if (group) {
					success = this.processParsedSortGroupSpec(group);
				}
				this.ctx.previousValidEntryWasTargetFolderAttr = undefined
			}
			if (!success) {
				if (!this.problemAlreadyReportedForCurrentLine) {
					this.problem(ProblemCode.SyntaxError, "Sorting specification line doesn't match any supported syntax")
				}
				break;
			}
		}

		if (success) {
			if (this.ctx.specs.length > 0) {
				for (let spec of this.ctx.specs) {
					if (!this.postprocessSortSpec(spec)) {
						return null
					}
				}

				for (let spec of this.ctx.specs) {
					// Consume the folder names prefixed by the designated lexeme
					for (let idx = 0; idx<spec.targetFoldersPaths.length; idx++) {
						const path = spec.targetFoldersPaths[idx]
						if (path.startsWith(MatchFolderNameLexeme)) {
							const folderNameToMatch: string = path.substring(MatchFolderNameLexeme.length).trim()
							if (folderNameToMatch === '') {
								this.problem(ProblemCode.EmptyFolderNameToMatch,
									`Empty '${TargetFolderLexeme} ${MatchFolderNameLexeme}' value` )
								return null // Failure - not allow duplicate by folderNameToMatch specs for the same folder folderNameToMatch
							}
							collection = ensureCollectionHasSortSpecByName(collection)
							if (collection.sortSpecByName![folderNameToMatch]) {
								this.problem(ProblemCode.DuplicateByNameSortSpecForFolder,
									`Duplicate '${TargetFolderLexeme} ${MatchFolderNameLexeme}' definition for the same name <${folderNameToMatch}>` )
								return null // Failure - not allow duplicate by folderNameToMatch specs for the same folder folderNameToMatch
							} else {
								collection.sortSpecByName![folderNameToMatch] = spec
							}
						}
					}
				}

				for (let spec of this.ctx.specs) {
					// Consume the folder paths ending with wildcard specs or regexp-based
					for (let idx = 0; idx<spec.targetFoldersPaths.length; idx++) {
						const path = spec.targetFoldersPaths[idx]
						if (path.startsWith(MatchFolderByRegexpLexeme)) {
							collection = ensureCollectionHasSortSpecByWildcard(collection)
							const folderByRegexpExpression: string = path.substring(MatchFolderByRegexpLexeme.length).trim()
							try {
								const r: ConsumedFolderMatchingRegexp = consumeFolderByRegexpExpression(folderByRegexpExpression)
								collection.sortSpecByWildcard!.addRegexpDefinition(r.regexp, r.againstName, r.priority, r.log, spec)
							} catch (e) {
								this.problem(ProblemCode.InvalidOrEmptyFolderMatchingRegexp,
									`Invalid or empty folder regexp expression <${folderByRegexpExpression}>`)
								return null
							}
						} else if (endsWithWildcardPatternSuffix(path)) {
							collection = ensureCollectionHasSortSpecByWildcard(collection)
							const ruleAdded = collection.sortSpecByWildcard!.addWildcardDefinition(path, spec)
							if (ruleAdded?.errorMsg) {
								this.problem(ProblemCode.DuplicateWildcardSortSpecForSameFolder, ruleAdded?.errorMsg)
								return null // Failure - not allow duplicate wildcard specs for the same folder
							}
						}
					}
				}

				for (let spec of this.ctx.specs) {
					for (let idx = 0; idx < spec.targetFoldersPaths.length; idx++) {
						const originalPath = spec.targetFoldersPaths[idx]
						if (!originalPath.startsWith(MatchFolderNameLexeme) && !originalPath.startsWith(MatchFolderByRegexpLexeme)) {
							const {path, detectedWildcardPriority} = stripWildcardPatternSuffix(originalPath, !!spec.implicit)
							let storeTheSpec: boolean = true
							const preexistingSortSpecPriority: WildcardPriority = this.pathMatchPriorityForPath[path]
							if (preexistingSortSpecPriority) {
								if (preexistingSortSpecPriority === WildcardPriority.NO_WILDCARD && detectedWildcardPriority === WildcardPriority.NO_WILDCARD) {
									this.problem(ProblemCode.DuplicateSortSpecForSameFolder, `Duplicate sorting spec for folder ${path}`)
									return null // Failure - not allow duplicate specs for the same no-wildcard folder path
								} else if (detectedWildcardPriority >= preexistingSortSpecPriority) {
									// Ignore lower priority rule
									storeTheSpec = false
								}
							}
							if (storeTheSpec) {
								collection = ensureCollectionHasSortSpecByPath(collection)
								collection.sortSpecByPath![path] = spec
								this.pathMatchPriorityForPath[path] = detectedWildcardPriority
							}
						}
					}
				}
			}
			return collection
		} else {
			return null
		}
	}

	problem = (code: ProblemCode, details: string): void => {
		const problemLabel = ProblemCode[code]
		let logger: typeof console.log = this.errorLogger ?? console.error
		const hasLineContext: boolean = !ContextFreeProblems.has(code)
		const lineContext = (hasLineContext) ? ` line ${this.currentEntryLineIdx} of` : ''

		logger(`Sorting specification problem: ${code}:${problemLabel} ${details} ---` +
			`encountered in${lineContext} sorting spec in file ${this.currentSortingSpecContainerFilePath}`)
		if (lineContext) {
			logger(`Content of problematic line: "${this.currentEntryLine}"`)
		}

		this.recentErrorMessage =
			`File: ${this.currentSortingSpecContainerFilePath}\n` +
			(hasLineContext ? `Specification line #${this.currentEntryLineIdx}: "${this.currentEntryLine}"\n` : '') +
			`Problem: ${code}:${problemLabel}\n` +
			`Details: ${details}`
		this.problemAlreadyReportedForCurrentLine = true
	}

	// level 1 parser functions defined in order of occurrence and dependency

	private parseAttribute = (line: string): ParsedSortingAttribute | null => {
		const lineTrimmedStart: string = line.trimStart()
		const nestingLevel: number = line.length - lineTrimmedStart.length

		// Attribute lexeme (name or alias) requires trailing space separator
		const indexOfSpace: number = lineTrimmedStart.indexOf(' ')
		if (indexOfSpace === -1) {
			return null;   // Seemingly not an attribute or a syntax error, to be checked separately
		}
		const firstLexeme: string = lineTrimmedStart.substring(0, indexOfSpace)
		const firstLexemeLowerCase: string = firstLexeme.toLowerCase()
		const recognizedAttr: Attribute = AttrLexemes[firstLexemeLowerCase]

		if (recognizedAttr) {
			const attrValue: string = lineTrimmedStart.substring(indexOfSpace).trim()
			if (attrValue) {
				const validator: AttrValueValidatorFn = this.attrValueValidators[recognizedAttr]
				if (validator) {
					const validValue = validator(attrValue, recognizedAttr, firstLexeme);
					if (validValue instanceof AttrError) {
						this.problem(ProblemCode.InvalidAttributeValue, validValue.errorMsg || ErrorMsgForAttribute[recognizedAttr])
					} else if (validValue) {
						return {
							nesting: nestingLevel,
							attribute: recognizedAttr,
							value: validValue
						}
					} else {
						this.problem(ProblemCode.InvalidAttributeValue, ErrorMsgForAttribute[recognizedAttr])
					}
				} else {
					return {
						nesting: nestingLevel,
						attribute: recognizedAttr,
						value: attrValue
					}
				}
			} else {
				this.problem(ProblemCode.MissingAttributeValue, `${ErrorMsgForAttribute[recognizedAttr]}: "${firstLexeme}" requires a value to follow`)
			}
		}
		return null; // Seemingly not an attribute or not a valid attribute expression (respective syntax error could have been logged)
	}

	private processParsedSortingAttribute(attr: ParsedSortingAttribute): boolean {
		if (attr.attribute === Attribute.TargetFolder) {
			if (attr.nesting === 0) { // root-level attribute causing creation of new spec or decoration of a previous one
				if (this.ctx.previousValidEntryWasTargetFolderAttr) {
					if (this.ctx.currentSpec) {
						this.ctx.currentSpec.targetFoldersPaths.push(attr.value)
					} else {
						// Should never reach this execution path, yet for sanity and clarity:
						this.ctx.currentSpec = this.putNewSpecForNewTargetFolder(attr.value)
					}
				} else {
					this.ctx.currentSpec = this.putNewSpecForNewTargetFolder(attr.value)
				}
				return true
			} else {
				this.problem(ProblemCode.TargetFolderNestedSpec, `Nested (indented) specification of target folder is not allowed`)
				return false
			}
		} else if (attr.attribute === Attribute.OrderAsc || attr.attribute === Attribute.OrderDesc || attr.attribute === Attribute.OrderUnspecified) {
			if (attr.nesting === 0) {
				if (!this.ctx.currentSpec) {
					this.ctx.currentSpec = this.putNewSpecForNewTargetFolder()
				}
				if (this.ctx.currentSpec.defaultSorting) {
					const folderPathsForProblemMsg: string = this.ctx.currentSpec.targetFoldersPaths.join(' :: ');
					this.problem(ProblemCode.DuplicateOrderAttr, `Duplicate order specification for folder(s) ${folderPathsForProblemMsg}`)
					return false;
				}
<<<<<<< HEAD
				const rs: RecognizedSorting = attr.value  // Syntax sugar
				this.ctx.currentSpec.defaultSorting = rs.primary
				this.ctx.currentSpec.defaultSecondarySorting = rs.secondary
=======
				this.ctx.currentSpec.defaultOrder = (attr.value as RecognizedOrderValue).order
				this.ctx.currentSpec.byMetadataField = (attr.value as RecognizedOrderValue).applyToMetadataField
				this.ctx.currentSpec.metadataFieldValueExtractor = (attr.value as RecognizedOrderValue).metadataValueExtractor
				this.ctx.currentSpec.defaultSecondaryOrder = (attr.value as RecognizedOrderValue).secondaryOrder
				this.ctx.currentSpec.byMetadataFieldSecondary = (attr.value as RecognizedOrderValue).secondaryApplyToMetadataField
				this.ctx.currentSpec.metadataFieldSecondaryValueExtractor = (attr.value as RecognizedOrderValue).secondaryMetadataValueExtractor
>>>>>>> f293dff0
				return true;
			} else if (attr.nesting > 0) { // For now only distinguishing nested (indented) and not-nested (not-indented), the depth doesn't matter
				if (!this.ctx.currentSpec || !this.ctx.currentSpecGroup) {
					this.problem(ProblemCode.DanglingOrderAttr, `Nested (indented) attribute requires prior sorting group definition`)
					return false;
				}
				if (this.ctx.currentSpecGroup.sorting) {
					const folderPathsForProblemMsg: string = this.ctx.currentSpec.targetFoldersPaths.join(' :: ');
					this.problem(ProblemCode.DuplicateOrderAttr, `Duplicate order specification for a sorting rule of folder ${folderPathsForProblemMsg}`)
					return false;
				}
<<<<<<< HEAD
				const rs: RecognizedSorting = attr.value  // Syntax sugar
				this.ctx.currentSpecGroup.sorting = rs.primary
				this.ctx.currentSpecGroup.secondarySorting = rs.secondary
=======
				this.ctx.currentSpecGroup.order = (attr.value as RecognizedOrderValue).order
				this.ctx.currentSpecGroup.byMetadataField = (attr.value as RecognizedOrderValue).applyToMetadataField
				this.ctx.currentSpecGroup.metadataFieldValueExtractor = (attr.value as RecognizedOrderValue).metadataValueExtractor
				this.ctx.currentSpecGroup.secondaryOrder = (attr.value as RecognizedOrderValue).secondaryOrder
				this.ctx.currentSpecGroup.byMetadataFieldSecondary = (attr.value as RecognizedOrderValue).secondaryApplyToMetadataField
				this.ctx.currentSpecGroup.metadataFieldSecondaryValueExtractor = (attr.value as RecognizedOrderValue).secondaryMetadataValueExtractor
>>>>>>> f293dff0
				return true;
			}
		}
		return false;
	}

	private checkForRiskyAttrSyntaxError = (line: string): boolean => {
		const lineTrimmedStart: string = line.trimStart()
		const lineTrimmedStartLowerCase: string = lineTrimmedStart.toLowerCase()
		// no space present, check for potential syntax errors
		for (let attrLexeme of Object.keys(AttrLexemes)) {
			if (lineTrimmedStartLowerCase.startsWith(attrLexeme)) {
				const originalAttrLexeme: string = lineTrimmedStart.substring(0, attrLexeme.length)
				if (lineTrimmedStartLowerCase.length === attrLexeme.length) {
					this.problem(ProblemCode.MissingAttributeValue, `Attribute "${originalAttrLexeme}" requires a value to follow`)
					return true
				} else {
					this.problem(ProblemCode.NoSpaceBetweenAttributeAndValue, `Space required after attribute name "${originalAttrLexeme}"`)
					return true
				}
			}
		}
		return false
	}

	private parseSortingGroupSpec = (line: string): ParsedSortingGroup | null => {
		let s: string = line.trim()

		if (hasMoreThanOneSortingSymbol(s)) {
			this.problem(ProblemCode.TooManySortingSymbols, 'Maximum one sorting symbol allowed per line')
			return null
		}

		if (containsThreeDots(s)) {
			const [prefix, suffix] = s.split(ThreeDots)
			if (containsThreeDots(prefix) && containsThreeDots(suffix)) {
				this.problem(ProblemCode.InlineRegexInPrefixAndSuffix, 'In current version, inline regex symbols are not allowed both in prefix and suffix.')
				return null
			}
		}

		let groupPriority: number | undefined = undefined
		let groupPriorityPrefixesCount: number = 0
		let combineGroup: boolean | undefined = undefined
		let combineGroupPrefixesCount: number = 0
		let groupType: SortingGroupType | undefined = undefined
		let groupTypePrefixesCount: number = 0
		let priorityPrefixAfterGroupTypePrefix: boolean = false
		let combinePrefixAfterGroupTypePrefix: boolean = false

		let prefixRecognized: boolean | undefined = undefined
		while (prefixRecognized === undefined || prefixRecognized) {
			let doContinue: boolean = false // to support 'continue' on external loop from nested loop

			for (const priorityPrefix of Object.keys(SortingGroupPriorityPrefixes)) {
				if (s === priorityPrefix || s.startsWith(priorityPrefix + ' ')) {
					groupPriority = SortingGroupPriorityPrefixes[priorityPrefix]
					groupPriorityPrefixesCount ++
					prefixRecognized = true
					doContinue = true
					if (groupType) {
						priorityPrefixAfterGroupTypePrefix = true
					}
					s = s.substring(priorityPrefix.length).trim()
					break
				}
			}

			if (doContinue) continue

			for (let combinePrefix of CombiningGroupPrefixes) {
				if (s === combinePrefix || s.startsWith(combinePrefix + ' ')) {
					combineGroup = true
					combineGroupPrefixesCount ++
					prefixRecognized = true
					doContinue = true
					if (groupType) {
						combinePrefixAfterGroupTypePrefix = true
					}
					s = s.substring(combinePrefix.length).trim()
					break
				}
			}

			if (doContinue) continue

			for (const sortingGroupTypePrefix of Object.keys(SortingGroupPrefixes)) {
				if (s === sortingGroupTypePrefix || s.startsWith(sortingGroupTypePrefix + ' ')) {
					groupType = SortingGroupPrefixes[sortingGroupTypePrefix]
					groupTypePrefixesCount++
					prefixRecognized = true
					doContinue = true
					s = s.substring(sortingGroupTypePrefix.length).trim()
					break
				}
			}

			if (doContinue) continue

			prefixRecognized = false
		}

		if (groupPriorityPrefixesCount > 1) {
			this.problem(ProblemCode.TooManyPriorityPrefixes, 'Only one priority prefix allowed on sorting group')
			return null
		}

		if (s === '' && groupPriority) {
			this.problem(ProblemCode.PriorityNotAllowedOnOutsidersGroup, 'Priority is not allowed for sorting group with empty match-pattern')
			return null
		}

		if (combineGroupPrefixesCount > 1) {
			this.problem(ProblemCode.TooManyCombinePrefixes, 'Only one combining prefix allowed on sorting group')
			return null
		}

		if (s === '' && combineGroup) {
			this.problem(ProblemCode.CombiningNotAllowedOnOutsidersGroup, 'Combining is not allowed for sorting group with empty match-pattern')
			return null
		}

		if (groupTypePrefixesCount > 1) {
			this.problem(ProblemCode.TooManyGroupTypePrefixes, 'Only one sorting group type prefix allowed on sorting group')
			return null
		}

		if (priorityPrefixAfterGroupTypePrefix) {
			this.problem(ProblemCode.PriorityPrefixAfterGroupTypePrefix, 'Priority prefix must be used before sorting group type indicator')
			return null
		}

		if (combinePrefixAfterGroupTypePrefix) {
			this.problem(ProblemCode.CombinePrefixAfterGroupTypePrefix, 'Combining prefix must be used before sorting group type indicator')
			return null
		}

		if (s === '' && groupType) { // alone alone alone
			if (groupType.itemToHide) {
				this.problem(ProblemCode.ItemToHideExactNameWithExtRequired, 'Exact name with ext of file or folders to hide is required')
				return null
			} else { // !sortingGroupIndicatorPrefixAlone.itemToHide
				return {
					outsidersGroup: true,
					filesOnly: groupType.filesOnly,
					foldersOnly: groupType.foldersOnly
				}
			}
		}

		if (groupType) {
			if (groupType.itemToHide) {
				return {
					itemToHide: true,
					plainSpec: s,
					filesOnly: groupType.filesOnly,
					foldersOnly: groupType.foldersOnly
				}
			} else { // !sortingGroupType.itemToHide
				return {
					plainSpec: s,
					filesOnly: groupType.filesOnly,
					foldersOnly: groupType.foldersOnly,
					matchFilenameWithExt: groupType.filenameWithExt,
					priority: groupPriority ?? undefined,
					combine: combineGroup
				}
			}
		}

		if ((groupPriority || combineGroup) && s !== '' ) {
			// Edge case: line with only priority prefix or combine prefix and no other known syntax, yet some content
			return {
				plainSpec: s,
				priority: groupPriority,
				combine: combineGroup
			}
		}
		return null;
	}

	// Artificial value used to indicate not-undefined value in if (COMBINING_INDICATOR_IDX) { ... }
	COMBINING_INDICATOR_IDX: number = -1

	private processParsedSortGroupSpec(group: ParsedSortingGroup): boolean {
		if (!this.ctx.currentSpec) {
			this.ctx.currentSpec = this.putNewSpecForNewTargetFolder()
		}

		if (group.plainSpec) {
			group.arraySpec = this.convertPlainStringSortingGroupSpecToArraySpec(group.plainSpec)
			delete group.plainSpec
		}

		if (group.itemToHide) {
			if (!this.consumeParsedItemToHide(group)) {
				this.problem(ProblemCode.ItemToHideNoSupportForThreeDots, 'For hiding of file or folder, the exact name with ext is required and no sorting symbols allowed')
				return false
			} else {
				return true
			}
		} else { // !group.itemToHide
			const newGroup: CustomSortGroup | null = this.consumeParsedSortingGroupSpec(group)
			if (newGroup) {
				if (this.adjustSortingGroupForSortingSymbol(newGroup)) {
					if (this.ctx.currentSpec) {
						const groupIdx = this.ctx.currentSpec.groups.push(newGroup) - 1
						this.ctx.currentSpecGroup = newGroup
						// Consume group with priority
						if (group.priority && group.priority > 0) {
							newGroup.priority = group.priority
							this.addExpediteGroupInfo(this.ctx.currentSpec, group.priority, groupIdx)
						}
						// Consume combined group
						if (group.combine) {
							newGroup.combineWithIdx = this.COMBINING_INDICATOR_IDX
						}
						return true;
					} else {
						return false
					}
				} else {
					return false
				}
			} else {
				return false;
			}
		}
	}

	private postprocessSortSpec(spec: CustomSortSpec): boolean {
		// clean up to prevent false warnings in console
		spec.outsidersGroupIdx = undefined
		spec.outsidersFilesGroupIdx = undefined
		spec.outsidersFoldersGroupIdx = undefined
		let outsidersGroupForFolders: boolean | undefined
		let outsidersGroupForFiles: boolean | undefined

		// process all defined sorting groups
		for (let groupIdx = 0; groupIdx < spec.groups.length; groupIdx++) {
			const group: CustomSortGroup = spec.groups[groupIdx];
			if (group.type === CustomSortGroupType.Outsiders) {
				if (group.filesOnly) {
					if (isDefined(spec.outsidersFilesGroupIdx)) {
						console.warn(`Ignoring duplicate Outsiders-files sorting group definition in sort spec for folder '${last(spec.targetFoldersPaths)}'`)
					} else {
						spec.outsidersFilesGroupIdx = groupIdx
						outsidersGroupForFiles = true
					}
				} else if (group.foldersOnly) {
					if (isDefined(spec.outsidersFoldersGroupIdx)) {
						console.warn(`Ignoring duplicate Outsiders-folders sorting group definition in sort spec for folder '${last(spec.targetFoldersPaths)}'`)
					} else {
						spec.outsidersFoldersGroupIdx = groupIdx
						outsidersGroupForFolders = true
					}
				} else {
					if (isDefined(spec.outsidersGroupIdx)) {
						console.warn(`Ignoring duplicate Outsiders sorting group definition in sort spec for folder '${last(spec.targetFoldersPaths)}'`)
					} else {
						spec.outsidersGroupIdx = groupIdx
						outsidersGroupForFolders = true
						outsidersGroupForFiles = true
					}
				}
			}
		}
		if (isDefined(spec.outsidersGroupIdx) && (isDefined(spec.outsidersFilesGroupIdx) || isDefined(spec.outsidersFoldersGroupIdx))) {
			console.warn(`Inconsistent Outsiders sorting group definition in sort spec for folder '${last(spec.targetFoldersPaths)}'`)
		}
		// For consistency and to simplify sorting code later on, implicitly append a single catch-all Outsiders group
		if (!(outsidersGroupForFiles && outsidersGroupForFolders)) {
			spec.outsidersGroupIdx = spec.groups.length
			spec.groups.push({
				type: CustomSortGroupType.Outsiders
			})
		}

		// Process 'combined groups'
		let anyCombinedGroupPresent: boolean = false
		let currentCombinedGroupIdx: number | undefined = undefined
		for (let i=0; i<spec.groups.length; i++) {
			const group: CustomSortGroup = spec.groups[i]
			if (group.combineWithIdx === this.COMBINING_INDICATOR_IDX) { // Here we expect the COMBINING_INDICATOR_IDX artificial value or undefined
				if (currentCombinedGroupIdx === undefined) {
					currentCombinedGroupIdx = i
				} else {
					// Ensure that the preceding group doesn't contain sorting order
					if (spec.groups[i - 1].sorting) {
						this.problem(ProblemCode.OnlyLastCombinedGroupCanSpecifyOrder, 'Predecessor group of combined group cannot contain order specification. Put it at the last of group in combined groups')
						return false
					}
				}

				group.combineWithIdx = currentCombinedGroupIdx
				anyCombinedGroupPresent = true
			} else {
				currentCombinedGroupIdx = undefined
			}
		}

		// Populate sorting order within combined groups
		if (anyCombinedGroupPresent) {
			let sortingForCombinedGroup: CustomSort|undefined
			let secondarySortingForCombinedGroup: CustomSort|undefined
			let idxOfCurrentCombinedGroup: number | undefined = undefined
			for (let i = spec.groups.length - 1; i >= 0; i--) {
				const group: CustomSortGroup = spec.groups[i]

				if (group.combineWithIdx !== undefined) {
					if (group.combineWithIdx === idxOfCurrentCombinedGroup) { // a subsequent (2nd, 3rd, ...) group of combined (counting from the end)
						group.sorting = sortingForCombinedGroup
						group.secondarySorting = secondarySortingForCombinedGroup
					} else { // the first group of combined (counting from the end)
						idxOfCurrentCombinedGroup = group.combineWithIdx
						sortingForCombinedGroup = group.sorting
						secondarySortingForCombinedGroup = group.secondarySorting
					}
				} else {
					// for sanity
					idxOfCurrentCombinedGroup = undefined
					sortingForCombinedGroup = undefined
					secondarySortingForCombinedGroup = undefined
				}
			}
		}

		// If any priority sorting group was present in the spec, determine the groups evaluation order
		if (spec.priorityOrder) {
			// priorityOrder array already contains at least one priority group, so append all non-priority groups for the final order
			// (Outsiders groups are ignored intentionally)
			for (let idx=0; idx < spec.groups.length; idx++) {
				const group: CustomSortGroup = spec.groups[idx]
				if (group.priority === undefined && group.type !== CustomSortGroupType.Outsiders) {
					spec.priorityOrder.push(idx)
				}
			}
		}

		const CURRENT_FOLDER_PREFIX: string = `${CURRENT_FOLDER_SYMBOL}/`

		// Replace the dot-folder names (coming from: 'target-folder: .') with actual folder names
		spec.targetFoldersPaths.forEach((path, idx) => {
			if (path === CURRENT_FOLDER_SYMBOL) {
				spec.targetFoldersPaths[idx] = this.ctx.folderPath
			} else if (path.startsWith(CURRENT_FOLDER_PREFIX)) {
				spec.targetFoldersPaths[idx] = `${this.ctx.folderPath}/${path.substring(CURRENT_FOLDER_PREFIX.length)}`
			}
		});

		return true // success indicator
	}

	// level 2 parser functions defined in order of occurrence and dependency

	private validateTargetFolderAttrValue: AttrValueValidatorFn = (v: string, attr: Attribute, attrLexeme: string): string | null => {
		if (v) {
			const trimmed: string = v.trim();
			return trimmed || null;
		} else {
			return null;
		}
	}

	private internalValidateOrderAttrValue = (sortOrderSpecText: string, prefixLexeme: string): Array<CustomSort>|AttrError|null => {
		if (sortOrderSpecText.indexOf(CommentPrefix) >= 0) {
			sortOrderSpecText = sortOrderSpecText.substring(0, sortOrderSpecText.indexOf(CommentPrefix))
		}

		const sortLevels: Array<string> = `${prefixLexeme||''} ${sortOrderSpecText}`.trim().split(OrderLevelsSeparator)
		let sortOrderSpec: Array<CustomSort> = []

		// Max two levels are supported, excess levels specs are ignored
		for (let level: number = 0; level <= MAX_SORT_LEVEL && level < sortLevels.length; level++) {
			let orderNameForErrorMsg = level === 0 ? 'Primary' : 'Secondary'
			let orderSpec: string = sortLevels[level].trim()
			let applyToMetadata: boolean = false

			// The direction (asc or desc lexeme) can come before the order literal
			//     and for level 0 it always comes first (otherwise this validator would not be invoked)
			const hasDirectionPrefix: HasOrderAttrLexeme|undefined = startsWithOrderAttrLexeme(orderSpec)
			orderSpec = hasDirectionPrefix ? orderSpec.substring(hasDirectionPrefix.lexeme.length).trim() : orderSpec

			let orderName: HasOrderNameLiteral|undefined = startsWithOrderNameLiteral(orderSpec)
			orderSpec = orderName ? orderSpec.substring(orderName.literal.length).trim() : orderSpec

			// Order direction, for level > 0 can also occur after order name or can be omitted
			const hasDirectionPostfix: HasOrderAttrLexeme|undefined = (orderName) ? startsWithOrderAttrLexeme(orderSpec, true) : undefined
			orderSpec = hasDirectionPostfix ? orderSpec.substring(hasDirectionPostfix.lexeme.length).trim() : orderSpec

			let metadataName: string|undefined
			let metadataExtractor: MDataExtractor|undefined
			if (orderSpec.startsWith(OrderByMetadataLexeme)) {
				applyToMetadata = true
				const metadataNameAndOptionalExtractorSpec = orderSpec.substring(OrderByMetadataLexeme.length).trim() || undefined
				if (metadataNameAndOptionalExtractorSpec) {
					if (metadataNameAndOptionalExtractorSpec.indexOf(ValueExtractorLexeme) > -1) {
						const metadataSpec = metadataNameAndOptionalExtractorSpec.split(ValueExtractorLexeme)
						metadataName = metadataSpec.shift()?.trim()
						const metadataExtractorSpec = metadataSpec?.shift()?.trim()
						const hasMetadataExtractor = metadataExtractorSpec ? tryParseAsMDataExtractorSpec(metadataExtractorSpec) : undefined
						if (hasMetadataExtractor) {
							metadataExtractor = hasMetadataExtractor.m
						} else {
							return new AttrError(`${orderNameForErrorMsg} sorting order contains unrecognized value extractor: >>> ${metadataExtractorSpec} <<<`)
						}
						orderSpec = '' // all consumed as metadata and extractor
					} else {
						metadataName = metadataNameAndOptionalExtractorSpec
						orderSpec = '' // all consumed as metadata name
					}
				} else {
					orderSpec = '' // no metadata name found
				}
			}

			// check for any superfluous text
			const superfluousText = orderSpec.trim()||undefined
			if (superfluousText) {
				return new AttrError(`${orderNameForErrorMsg} sorting order contains unrecognized text: >>> ${superfluousText} <<<`)
			}

			// check consistency of prefix and postfix orders, if both are present
			if (hasDirectionPrefix && hasDirectionPostfix) {
				if (hasDirectionPrefix.attr !== Attribute.OrderUnspecified && hasDirectionPostfix.attr !== Attribute.OrderUnspecified)
					if (hasDirectionPrefix.attr !== hasDirectionPostfix.attr)
					{
						return new AttrError(`${orderNameForErrorMsg} sorting direction ${hasDirectionPrefix.lexeme} and ${hasDirectionPostfix.lexeme} are contradicting`)
					}
			}

			let order: CustomSortOrder|undefined
			if (orderName) {
				const direction: OrderAttribute = hasDirectionPrefix ? hasDirectionPrefix.attr : (
					hasDirectionPostfix ? hasDirectionPostfix.attr : Attribute.OrderAsc
				)
				switch (direction) {
					case Attribute.OrderAsc: order = orderName.order.asc
						break
					case Attribute.OrderDesc: order = orderName.order.desc
						break
					case Attribute.OrderUnspecified:
						if (hasDirectionPostfix) {
							order = hasDirectionPostfix.attr === Attribute.OrderAsc ? orderName.order.asc : orderName.order.desc
						} else {
							order = orderName.order.asc
						}
						break
					default:
						order = undefined
				}

				if (applyToMetadata) {
					if (order) {
						order = OrdersSupportedByMetadata[order]
					}
					if (!order) {
						return new AttrError(`Sorting by metadata requires one of alphabetical orders`)
					}
				}
			} else {
				// order name not specified, this is a general syntax error
				return null
			}
			sortOrderSpec[level] = {
				order: order!,
<<<<<<< HEAD
				byMetadata: metadataName,
				metadataValueExtractor: metadataExtractor
=======
				byMetadataField: metadataName,
				metadataFieldExtractor: metadataExtractor
>>>>>>> f293dff0
			}
		}
		return sortOrderSpec
	}

	private validateOrderAttrValue: AttrValueValidatorFn = (v: string, attr: Attribute, attrLexeme: string): RecognizedSorting|AttrError|null => {
		const recognized: Array<CustomSort>|AttrError|null = this.internalValidateOrderAttrValue(v, attrLexeme)
		return recognized ? (recognized instanceof AttrError ? recognized : {
<<<<<<< HEAD
			primary: recognized[0],
			secondary: recognized[1]
=======
			order: recognized[0].order,
			applyToMetadataField: recognized[0].byMetadataField,
			metadataValueExtractor: recognized[0].metadataFieldExtractor,
			secondaryOrder: recognized[1]?.order,
			secondaryApplyToMetadataField: recognized[1]?.byMetadataField,
			secondaryMetadataValueExtractor: recognized[1]?.metadataFieldExtractor
>>>>>>> f293dff0
		}) : null;
	}

	attrValueValidators: { [key in Attribute]: AttrValueValidatorFn } = {
		[Attribute.TargetFolder]: this.validateTargetFolderAttrValue.bind(this),
		[Attribute.OrderAsc]: this.validateOrderAttrValue.bind(this),
		[Attribute.OrderDesc]: this.validateOrderAttrValue.bind(this),
		[Attribute.OrderUnspecified]: this.validateOrderAttrValue.bind(this)
	}

	convertPlainStringSortingGroupSpecToArraySpec = (spec: string): Array<string> => {
		spec = spec.trim()
		if (isThreeDots(spec)) {
			return [ThreeDots]
		}
		if (spec.startsWith(ThreeDots)) {
			return [ThreeDots, spec.substring(ThreeDotsLength)];
		}
		if (spec.endsWith(ThreeDots)) {
			if (spec.endsWith(AmbigueFourDotsEscaper)) {
				return [spec.substring(0, spec.length - AmbigueFourDotsEscaperLength + AmbigueFourDotsEscaperOverlap), ThreeDots];
			} else {
				return [spec.substring(0, spec.length - ThreeDotsLength), ThreeDots];
			}
		}

		const idx = spec.indexOf(ThreeDots);
		const idxOfAmbigueFourDotsEscaper = spec.indexOf(AmbigueFourDotsEscaper)
		if (idx > 0) {
			if (idxOfAmbigueFourDotsEscaper >= 0 &&
				idxOfAmbigueFourDotsEscaper === idx - (AmbigueFourDotsEscaperLength - ThreeDotsLength) ) {
				return [
					spec.substring(0, idxOfAmbigueFourDotsEscaper + AmbigueFourDotsEscaperOverlap),
					ThreeDots,
					spec.substring(idx + ThreeDotsLength)
				];
			} else {
				return [
					spec.substring(0, idx),
					ThreeDots,
					spec.substring(idx + ThreeDotsLength)
				];
			}
		}

		// Unrecognized, treat as exact match
		return [spec];
	}

	private putNewSpecForNewTargetFolder(folderPath?: string): CustomSortSpec {
		const newSpec: CustomSortSpec = {
			targetFoldersPaths: [folderPath ?? this.ctx.folderPath],
			groups: [],
			implicit: this.ctx.implicitSpec
		}

		this.ctx.specs.push(newSpec);
		this.ctx.currentSpec = undefined;
		this.ctx.currentSpecGroup = undefined;

		return newSpec
	}

	// Detection of slippery syntax errors which can confuse user due to false positive parsing with an unexpected sorting result

	private consumeParsedItemToHide(spec: ParsedSortingGroup): boolean {
		if (spec.arraySpec?.length === 1) {
			const theOnly: string = spec.arraySpec[0]
			if (!isThreeDots(theOnly)) {
				const nameWithExt: string = theOnly.trim()
				if (nameWithExt) { // Sanity check
					if (!detectSortingSymbols(nameWithExt)) {
						if (this.ctx.currentSpec) {
							const itemsToHide: Set<string> = this.ctx.currentSpec?.itemsToHide ?? new Set<string>()
							itemsToHide.add(nameWithExt)
							this.ctx.currentSpec.itemsToHide = itemsToHide
							return true
						}
					}
				}
			}
		}
		return false
	}

	private consumeParsedSortingGroupSpec = (spec: ParsedSortingGroup): CustomSortGroup | null => {
		if (spec.outsidersGroup) {
			return {
				type: CustomSortGroupType.Outsiders,
				filesOnly: spec.filesOnly,
				foldersOnly: spec.foldersOnly,
				matchFilenameWithExt: spec.matchFilenameWithExt  // Doesn't make sense for matching, yet for multi-match
			}               									    // theoretically could match the sorting of matched files
		}

		if (spec.arraySpec?.length === 1) {
			const theOnly: string = spec.arraySpec[0]
			if (isThreeDots(theOnly)) {
				return {
					type: CustomSortGroupType.MatchAll,
					filesOnly: spec.filesOnly,
					foldersOnly: spec.foldersOnly,
					matchFilenameWithExt: spec.matchFilenameWithExt  // Doesn't make sense for matching, yet for multi-match
				}               									    // theoretically could match the sorting of matched files
			} else {
				if (theOnly.startsWith(MetadataFieldIndicatorLexeme)) {
					const metadataFieldName: string | undefined = extractIdentifier(
						theOnly.substring(MetadataFieldIndicatorLexeme.length),
						DEFAULT_METADATA_FIELD_FOR_SORTING
					)
					return {
						type: CustomSortGroupType.HasMetadataField,
						withMetadataFieldName: metadataFieldName,
						filesOnly: spec.filesOnly,
						foldersOnly: spec.foldersOnly,
						matchFilenameWithExt: spec.matchFilenameWithExt
					}
				} else if (theOnly.startsWith(BookmarkedItemIndicatorLexeme)) {
					return {
						type: CustomSortGroupType.BookmarkedOnly,
						filesOnly: spec.filesOnly,
						foldersOnly: spec.foldersOnly,
						matchFilenameWithExt: spec.matchFilenameWithExt
					}
				} else if (theOnly.startsWith(IconIndicatorLexeme)) {
					const iconName: string | undefined = extractIdentifier(theOnly.substring(IconIndicatorLexeme.length))
					return {
						type: CustomSortGroupType.HasIcon,
						iconName: iconName,
						filesOnly: spec.filesOnly,
						foldersOnly: spec.foldersOnly,
						matchFilenameWithExt: spec.matchFilenameWithExt
					}
				} else {
					// For non-three dots single text line assume exact match group
					return {
						type: CustomSortGroupType.ExactName,
						exactText: theOnly,
						filesOnly: spec.filesOnly,
						foldersOnly: spec.foldersOnly,
						matchFilenameWithExt: spec.matchFilenameWithExt
					}
				}
			}
		}
		if (spec.arraySpec?.length === 2) {
			const theFirst: string = spec.arraySpec[0]
			const theSecond: string = spec.arraySpec[1]
			if (isThreeDots(theFirst) && !isThreeDots(theSecond) && !containsThreeDots(theSecond)) {
				return {
					type: CustomSortGroupType.ExactSuffix,
					exactSuffix: theSecond,
					filesOnly: spec.filesOnly,
					foldersOnly: spec.foldersOnly,
					matchFilenameWithExt: spec.matchFilenameWithExt
				}
			} else if (!isThreeDots(theFirst) && isThreeDots(theSecond) && !containsThreeDots(theFirst)) {
				return {
					type: CustomSortGroupType.ExactPrefix,
					exactPrefix: theFirst,
					filesOnly: spec.filesOnly,
					foldersOnly: spec.foldersOnly,
					matchFilenameWithExt: spec.matchFilenameWithExt
				}
			} else {
				// both are three dots or contain three dots or
				this.problem(ProblemCode.SyntaxErrorInGroupSpec, "three dots occurring more than once and no more text specified")
				return null;
			}
		}
		if (spec.arraySpec?.length === 3) {
			const theFirst: string = spec.arraySpec[0]
			const theMiddle: string = spec.arraySpec[1]
			const theLast: string = spec.arraySpec[2]
			if (isThreeDots(theMiddle)
				&& !isThreeDots(theFirst)
				&& !isThreeDots(theLast)
				&& !containsThreeDots(theLast)) {
				return {
					type: CustomSortGroupType.ExactHeadAndTail,
					exactPrefix: theFirst,
					exactSuffix: theLast,
					filesOnly: spec.filesOnly,
					foldersOnly: spec.foldersOnly,
					matchFilenameWithExt: spec.matchFilenameWithExt
				}
			} else {
				// both are three dots or three dots occurring more times
				this.problem(ProblemCode.SyntaxErrorInGroupSpec, "three dots occurring more than once or unrecognized specification of sorting rule")
				return null;
			}
		}
		this.problem(ProblemCode.SyntaxErrorInGroupSpec, "Unrecognized specification of sorting rule")
		return null;
	}

	// Returns true if no regex will be involved (hence no adjustment) or if correctly adjusted with regex
	private adjustSortingGroupForRegexBasedMatchers = (group: CustomSortGroup): boolean => {
		return this.adjustSortingGroupForSortingSymbol(group)
	}

	// Returns true if no sorting symbol (hence no adjustment) or if correctly adjusted with regex
	private adjustSortingGroupForSortingSymbol = (group: CustomSortGroup): boolean => {
		switch (group.type) {
			case CustomSortGroupType.ExactPrefix:
				const regexInPrefix = convertPlainStringToLeftRegex(group.exactPrefix!)
				if (regexInPrefix) {
					if (regexInPrefix.containsAdvancedRegex && checkAdjacency(regexInPrefix).noSuffix) {
						this.problem(ProblemCode.SortingSymbolAdjacentToWildcard, ADJACENCY_ERROR)
						return false;
					}
					delete group.exactPrefix
					group.regexPrefix = regexInPrefix.regexpSpec
				}
				break;
			case CustomSortGroupType.ExactSuffix:
				const regexInSuffix = convertPlainStringToRightRegex(group.exactSuffix!)
				if (regexInSuffix) {
					if (regexInSuffix.containsAdvancedRegex && checkAdjacency(regexInSuffix).noPrefix) {
						this.problem(ProblemCode.SortingSymbolAdjacentToWildcard, ADJACENCY_ERROR)
						return false;
					}
					delete group.exactSuffix
					group.regexSuffix = regexInSuffix.regexpSpec
				}
				break;
			case CustomSortGroupType.ExactHeadAndTail:
				const regexInHead = convertPlainStringToLeftRegex(group.exactPrefix!)
				if (regexInHead) {
					if (regexInHead.containsAdvancedRegex && checkAdjacency(regexInHead).noSuffix) {
						this.problem(ProblemCode.SortingSymbolAdjacentToWildcard, ADJACENCY_ERROR)
						return false;
					}
					delete group.exactPrefix
					group.regexPrefix = regexInHead.regexpSpec
				}
				const regexInTail = convertPlainStringToRightRegex(group.exactSuffix!)
				if (regexInTail) {
					if (regexInTail.containsAdvancedRegex && checkAdjacency(regexInTail).noPrefix) {
						this.problem(ProblemCode.SortingSymbolAdjacentToWildcard, ADJACENCY_ERROR)
						return false;
					}
					delete group.exactSuffix
					group.regexSuffix = regexInTail.regexpSpec
				}
				break;
			case CustomSortGroupType.ExactName:
				const regexInExactMatch = convertPlainStringToFullMatchRegex(group.exactText!)
				if (regexInExactMatch) {
					delete group.exactText
					group.regexPrefix = regexInExactMatch.regexpSpec
				}
				break;
		}
		return true
	}

	private addExpediteGroupInfo = (spec: CustomSortSpec, groupPriority: number, groupIdx: number) => {
		if (!spec.priorityOrder) {
			spec.priorityOrder = []
		}
		let inserted: boolean = false
		for (let idx=0; idx<spec.priorityOrder.length; idx++) {
			if (groupPriority > spec.groups[spec.priorityOrder[idx]].priority!) {
				spec.priorityOrder.splice(idx, 0, groupIdx)
				inserted = true
				break
			}
		}
		if (!inserted) {
			spec.priorityOrder.push(groupIdx)
		}
	}
}<|MERGE_RESOLUTION|>--- conflicted
+++ resolved
@@ -116,15 +116,6 @@
 	desc: CustomSortOrder
 }
 
-<<<<<<< HEAD
-=======
-interface CustomSortOrderSpec {
-	order: CustomSortOrder
-	byMetadataField?: string
-	metadataFieldExtractor?: MDataExtractor
-}
-
->>>>>>> f293dff0
 const MAX_SORT_LEVEL: number = 1
 
 // remember about .toLowerCase() before comparison!
@@ -1099,18 +1090,9 @@
 					this.problem(ProblemCode.DuplicateOrderAttr, `Duplicate order specification for folder(s) ${folderPathsForProblemMsg}`)
 					return false;
 				}
-<<<<<<< HEAD
 				const rs: RecognizedSorting = attr.value  // Syntax sugar
 				this.ctx.currentSpec.defaultSorting = rs.primary
 				this.ctx.currentSpec.defaultSecondarySorting = rs.secondary
-=======
-				this.ctx.currentSpec.defaultOrder = (attr.value as RecognizedOrderValue).order
-				this.ctx.currentSpec.byMetadataField = (attr.value as RecognizedOrderValue).applyToMetadataField
-				this.ctx.currentSpec.metadataFieldValueExtractor = (attr.value as RecognizedOrderValue).metadataValueExtractor
-				this.ctx.currentSpec.defaultSecondaryOrder = (attr.value as RecognizedOrderValue).secondaryOrder
-				this.ctx.currentSpec.byMetadataFieldSecondary = (attr.value as RecognizedOrderValue).secondaryApplyToMetadataField
-				this.ctx.currentSpec.metadataFieldSecondaryValueExtractor = (attr.value as RecognizedOrderValue).secondaryMetadataValueExtractor
->>>>>>> f293dff0
 				return true;
 			} else if (attr.nesting > 0) { // For now only distinguishing nested (indented) and not-nested (not-indented), the depth doesn't matter
 				if (!this.ctx.currentSpec || !this.ctx.currentSpecGroup) {
@@ -1122,18 +1104,9 @@
 					this.problem(ProblemCode.DuplicateOrderAttr, `Duplicate order specification for a sorting rule of folder ${folderPathsForProblemMsg}`)
 					return false;
 				}
-<<<<<<< HEAD
 				const rs: RecognizedSorting = attr.value  // Syntax sugar
 				this.ctx.currentSpecGroup.sorting = rs.primary
 				this.ctx.currentSpecGroup.secondarySorting = rs.secondary
-=======
-				this.ctx.currentSpecGroup.order = (attr.value as RecognizedOrderValue).order
-				this.ctx.currentSpecGroup.byMetadataField = (attr.value as RecognizedOrderValue).applyToMetadataField
-				this.ctx.currentSpecGroup.metadataFieldValueExtractor = (attr.value as RecognizedOrderValue).metadataValueExtractor
-				this.ctx.currentSpecGroup.secondaryOrder = (attr.value as RecognizedOrderValue).secondaryOrder
-				this.ctx.currentSpecGroup.byMetadataFieldSecondary = (attr.value as RecognizedOrderValue).secondaryApplyToMetadataField
-				this.ctx.currentSpecGroup.metadataFieldSecondaryValueExtractor = (attr.value as RecognizedOrderValue).secondaryMetadataValueExtractor
->>>>>>> f293dff0
 				return true;
 			}
 		}
@@ -1600,13 +1573,8 @@
 			}
 			sortOrderSpec[level] = {
 				order: order!,
-<<<<<<< HEAD
 				byMetadata: metadataName,
 				metadataValueExtractor: metadataExtractor
-=======
-				byMetadataField: metadataName,
-				metadataFieldExtractor: metadataExtractor
->>>>>>> f293dff0
 			}
 		}
 		return sortOrderSpec
@@ -1615,17 +1583,8 @@
 	private validateOrderAttrValue: AttrValueValidatorFn = (v: string, attr: Attribute, attrLexeme: string): RecognizedSorting|AttrError|null => {
 		const recognized: Array<CustomSort>|AttrError|null = this.internalValidateOrderAttrValue(v, attrLexeme)
 		return recognized ? (recognized instanceof AttrError ? recognized : {
-<<<<<<< HEAD
 			primary: recognized[0],
 			secondary: recognized[1]
-=======
-			order: recognized[0].order,
-			applyToMetadataField: recognized[0].byMetadataField,
-			metadataValueExtractor: recognized[0].metadataFieldExtractor,
-			secondaryOrder: recognized[1]?.order,
-			secondaryApplyToMetadataField: recognized[1]?.byMetadataField,
-			secondaryMetadataValueExtractor: recognized[1]?.metadataFieldExtractor
->>>>>>> f293dff0
 		}) : null;
 	}
 
